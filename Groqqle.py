import argparse
import logging
import os
import re
import requests
import streamlit as st
import tldextract
import traceback

from agents.Web_Agent import Web_Agent
from agents.News_Agent import News_Agent
from dotenv import load_dotenv
from flask import Flask, request, jsonify
from urllib.parse import quote_plus, unquote_plus, urlparse

# Load environment variables from .env file
load_dotenv()

# Set up logging only if DEBUG is True in .env
DEBUG = os.getenv('DEBUG', 'False').lower() == 'true'

if DEBUG:
    logging.basicConfig(
        filename='debug_info.txt',
        level=logging.DEBUG,
        format='%(asctime)s - %(levelname)s - %(message)s',
        encoding='utf-8',
        force=True
    )
else:
    # Set up a null handler to avoid "No handler found" warnings
    logging.getLogger().addHandler(logging.NullHandler())

def log_debug(message):
    if DEBUG:
        logging.debug(sanitize_message(message))

def sanitize_message(message):
    try:
        return message.encode("utf-8").decode("utf-8")
    except UnicodeEncodeError:
        return message.encode("ascii", "ignore").decode("ascii")

@st.cache_data
def fetch_groq_models(api_key):
    url = "https://api.groq.com/openai/v1/models"
    headers = {
        "Authorization": f"Bearer {api_key}",
        "Content-Type": "application/json"
    }
    try:
        response = requests.get(url, headers=headers)
        response.raise_for_status()
        models = response.json()['data']
        return {model['id']: model for model in models}
    except Exception as e:
        log_debug(f"Error fetching Groq models: {str(e)}")
        return {
            "llama3-8b-8192": {"id": "llama3-8b-8192", "context_window": 32768},
            "llama2-70b-4096": {"id": "llama2-70b-4096", "context_window": 4096}
        }

def get_groq_api_key(api_key_arg: str = None) -> str:
    # Check URL parameters first
    query_params = st.query_params
    url_api_key = query_params.get("api_key")
    if url_api_key:
        url_api_key = unquote_plus(url_api_key)
        log_debug("API key found in URL parameters")
        st.session_state.groq_api_key = url_api_key
        st.session_state.api_key_source = 'manual'
        return url_api_key

    # Then check function argument
    if api_key_arg:
        log_debug("API key found in function argument")
        st.session_state.groq_api_key = api_key_arg
        st.session_state.api_key_source = 'argument'
        return api_key_arg

    # Then check environment variable
    api_key = os.getenv('GROQ_API_KEY')
    if api_key:
        log_debug("API key found in environment variable")
        st.session_state.groq_api_key = api_key
        st.session_state.api_key_source = 'environment'
        return api_key

    # Finally, check session state
    if 'groq_api_key' in st.session_state:
        log_debug("API key retrieved from session state")
        return st.session_state.groq_api_key
<<<<<<< HEAD
    
    return None

def is_url(text: str) -> bool:
    try:
        result = urlparse(text)
        return all([result.scheme, result.netloc])
    except ValueError:
        return False

def validate_api_key(api_key):
    # This is a placeholder function. In a real-world scenario, you'd want to
    # make a test call to the Groq API to validate the key.
    return bool(api_key) and len(api_key) > 10
=======
    else:
        st.write("To run Groqqle locally, you need to set up a Groq API key. You can get one by signing up at [Groq](https://groq.com/).")
        st.warning("Groq API Key not found. Please enter your API key below (or enter 'NONE' to use Groqqle without AI):")
        api_key = st.text_input("Groq API Key", type="password", key="api_key_input")
        if api_key:
            st.session_state.groq_api_key = api_key
            st.session_state.api_key_source = 'manual'
            st.session_state.models = fetch_groq_models(api_key)  # Fetch models after API key is entered
            st.success("API key saved. The page will refresh momentarily.")
            st.rerun()
        return api_key
>>>>>>> fbe932fe

def extract_url_and_prompt(query: str):
    # Regular expression to find URLs in the query
    url_pattern = r'http[s]?://(?:[a-zA-Z]|[0-9]|[$-_@.&+]|[!*\\(\\),]|(?:%[0-9a-fA-F][0-9a-fA-F]))+'
    urls = re.findall(url_pattern, query)
    
    if urls:
        image_url = urls[0]
        # Remove the URL from the query to get the custom prompt
        custom_prompt = query.replace(image_url, '').strip()
        if not custom_prompt:
            custom_prompt = "What's in this image?"
        return image_url, custom_prompt
    return None, None

def process_image(query: str, api_key: str):
    image_url, custom_prompt = extract_url_and_prompt(query)
    if not image_url:
        return None

    try:
        agent = Web_Agent(
            api_key,
            num_results=1,
            max_tokens=st.session_state.context_window,
            model="llava-v1.5-7b-4096-preview",
            temperature=st.session_state.temperature,
            comprehension_grade=st.session_state.comprehension_grade,
            summary_length=st.session_state.summary_length
        )
        results = agent._process_image_request(image_url, custom_prompt)
        if results and isinstance(results, list) and len(results) > 0:
            results[0]['prompt_used'] = custom_prompt
        return results
    except Exception as e:
        st.error(f"An error occurred while processing the image: {str(e)}")
        if os.environ.get('DEBUG') == 'True':
            st.error(traceback.format_exc())
        return [{
            "title": "Error",
            "url": image_url,
            "description": f"An error occurred while analyzing the image: {str(e)}",
            "prompt_used": custom_prompt
        }]

def update_search_type():
    if st.session_state.search_type == 'News':
        st.session_state.previous_temperature = st.session_state.temperature
        st.session_state.temperature = 0
    else:
        st.session_state.temperature = st.session_state.previous_temperature
    st.session_state.search_results = None  # Clear previous results when switching search type

def update_sidebar(models):
    with st.sidebar:
        st.title("Settings")
        
        # Move API key input to sidebar
        api_key = st.text_input("Groq API Key", type="password", key="api_key_input")
        if api_key:
            st.session_state.groq_api_key = api_key
            st.session_state.api_key_source = 'manual'
            st.session_state.models = fetch_groq_models(api_key)
        
        st.session_state.num_results = st.slider(
            "Number of Results", 
            min_value=1, 
            max_value=50, 
            value=st.session_state.num_results, 
            step=1
        )
        st.session_state.summary_length = st.slider(
            "URL Summary Length (words)", 
            min_value=50, 
            max_value=2000, 
            value=st.session_state.summary_length, 
            step=10
        )
        st.session_state.selected_model = st.selectbox(
            "Select Model", 
            list(models.keys()),
            index=list(models.keys()).index(st.session_state.selected_model) if st.session_state.selected_model in models else 0
        )

        # Context window slider
        max_context = models[st.session_state.selected_model]['context_window']
        st.session_state.context_window = st.slider(
            "Context Window",
            min_value=1024,
            max_value=max_context,
            value=min(st.session_state.context_window, max_context),
            step=1024
        )

        # Temperature slider
        if 'previous_temperature' not in st.session_state:
            st.session_state.previous_temperature = 0.0

        is_news_search = st.session_state.get('search_type', 'Web') == 'News'
        
        if is_news_search:
            st.session_state.temperature = 0
            st.slider(
                "Temperature",
                min_value=0.0,
                max_value=1.0,
                value=0.0,
                step=0.01,
                disabled=True,
                key="temp_slider"
            )
        else:
            st.session_state.temperature = st.slider(
                "Temperature",
                min_value=0.0,
                max_value=1.0,
                value=st.session_state.previous_temperature,
                step=0.01,
                key="temp_slider"
            )
            st.session_state.previous_temperature = st.session_state.temperature

        # Comprehension Grade slider
        grade_labels = [
            "1st Grade", "2nd Grade", "3rd Grade", "4th Grade", "5th Grade",
            "6th Grade", "7th Grade", "8th Grade", "9th Grade", "10th Grade",
            "11th Grade", "12th Grade", "Baccalaureate", "Masters", "PhD"
        ]
        selected_grade = st.selectbox(
            "Comprehension Grade",
            options=grade_labels,
            index=st.session_state.comprehension_grade - 1
        )
        st.session_state.comprehension_grade = grade_labels.index(selected_grade) + 1

def main(api_key_arg: str = None, num_results: int = 10, max_tokens: int = 4096, default_summary_length: int = 300):
    st.set_page_config(page_title="Groqqle", layout="wide", initial_sidebar_state="collapsed")

    # Initialize session state
    if 'num_results' not in st.session_state:
        st.session_state.num_results = num_results
    if 'summary_length' not in st.session_state:
        st.session_state.summary_length = default_summary_length
    if 'selected_model' not in st.session_state:
        st.session_state.selected_model = "llama3-8b-8192"
    if 'temperature' not in st.session_state:
        st.session_state.temperature = 0.0
    if 'comprehension_grade' not in st.session_state:
        st.session_state.comprehension_grade = 8
    if 'context_window' not in st.session_state:
        st.session_state.context_window = max_tokens
    if 'models' not in st.session_state:
        st.session_state.models = {
            "llama3-8b-8192": {"id": "llama3-8b-8192", "context_window": 32768},
            "llama2-70b-4096": {"id": "llama2-70b-4096", "context_window": 4096}
        }
    if 'search_type' not in st.session_state:
        st.session_state.search_type = "Web"

    api_key = get_groq_api_key(api_key_arg)

    # Update sidebar (which now includes API key input)
    update_sidebar(st.session_state.models)

    # Main content
    st.markdown("""
    <style>
    /* ... (keep existing styles) ... */
    </style>
    """, unsafe_allow_html=True)

    # Always display the interface, even if no API key is provided
    main_col, image_col = st.columns([3, 1])

    with main_col:
        st.markdown('<div class="search-container">', unsafe_allow_html=True)
    
        # Only include the API key in the URL if it was manually entered
        logo_url = "."
        if st.session_state.api_key_source == 'manual':
            logo_url = f"?api_key={quote_plus(api_key)}"

        clickable_image_html = f"""
            <div class="search-container" style="align:left">
                <a href="{logo_url}">
                    <img src="https://j.gravelle.us/groqqle_logo.png" width="272" />
                </a>
            </div>
            """
        st.markdown(clickable_image_html, unsafe_allow_html=True)

        query = st.text_input("Enter search criteria or a link.  URLs can be for articles, web pages, foreign language content, or images.", key="search_bar", on_change=perform_search)

        col1, col2, col3, col4 = st.columns([2,1,1,2])
        with col1:
            if st.button("Groqqle Search", key="search_button"):
                perform_search()
        with col2:
            search_type = st.radio("Search Type", ["Web", "News"], index=0, key="search_type", on_change=update_search_type)
        with col4:
            json_results = st.checkbox("JSON Results", value=False, key="json_results")

        if query:
            if not validate_api_key(api_key):
                st.error("Please enter a valid Groq API Key in the sidebar to use Groqqle.")
            else:
                image_url, _ = extract_url_and_prompt(query)
                if image_url:
                    with st.spinner('Analyzing image...'):
                        image_results = process_image(query, api_key)
                        if image_results:
                            st.session_state.image_analysis = image_results[0]['description']
                            st.session_state.image_url = image_url
                            st.session_state.image_prompt = image_results[0].get('prompt_used', "What's in this image?")
                elif is_url(query):  # Use the new is_url function here
                    with st.spinner('Summarizing URL...'):
                        summary = summarize_url(query, api_key, st.session_state.comprehension_grade, st.session_state.temperature)
                        display_results([summary], json_results, api_key)
                elif st.session_state.get('search_results'):
                    display_results(st.session_state.search_results, json_results, api_key)

        st.markdown('</div>', unsafe_allow_html=True)

    with image_col:
        st.markdown('<div class="image-analysis">', unsafe_allow_html=True)
        if 'image_analysis' in st.session_state and 'image_url' in st.session_state:
            st.image(st.session_state.image_url, use_column_width=True)
            st.markdown("### IMAGE ANALYSIS")
            st.write(f"**Prompt:** {st.session_state.image_prompt}")
            st.write(st.session_state.image_analysis)
        st.markdown('</div>', unsafe_allow_html=True)

    # Add custom CSS to ensure proper layout
    st.markdown("""
        <style>
        .main-content {
            display: flex;
            justify-content: space-between;
        }
        .search-container {
            flex: 3;
            padding-right: 20px;
        }
        .image-analysis {
            flex: 1;
            padding-left: 20px;
            border-left: 1px solid #e0e0e0;
        }
        </style>
    """, unsafe_allow_html=True)

def perform_search():
    query = st.session_state.search_bar
    api_key = st.session_state.get('groq_api_key')
    num_results = st.session_state.num_results
    summary_length = st.session_state.summary_length
    selected_model = st.session_state.selected_model
    context_window = st.session_state.context_window
    temperature = 0 if st.session_state.search_type == 'News' else st.session_state.temperature
    comprehension_grade = st.session_state.comprehension_grade
    search_type = st.session_state.search_type

    log_debug(f"perform_search: comprehension_grade = {comprehension_grade}, temperature = {temperature}, search_type = {search_type}")

    if query and api_key:
        with st.spinner('Processing...'):
            log_debug(f"Processing query: {query}")
            if query.startswith(('http://', 'https://')):
                agent = Web_Agent(
                    api_key,
                    num_results=1,
                    max_tokens=context_window,
                    model=selected_model,
                    temperature=temperature,
                    comprehension_grade=comprehension_grade,
                    summary_length=summary_length
                )
                results = [summarize_url(query, api_key, comprehension_grade, temperature)]
            elif search_type == "Web":
                agent = Web_Agent(
                    api_key,
                    num_results=num_results,
                    max_tokens=context_window,
                    model=selected_model,
                    temperature=temperature,
                    comprehension_grade=comprehension_grade,
                    summary_length=summary_length
                )
                results = agent.process_request(query)
            else:  # News search
                agent = News_Agent(
                    api_key,
                    num_results=num_results,
                    max_tokens=context_window,
                    model=selected_model,
                    temperature=temperature,
                    comprehension_grade=comprehension_grade
                )
                results = agent.process_request(query)
            
            log_debug(f"Processing completed. Number of results: {len(results)}")
        st.session_state.search_results = results
    else:
        if not api_key:
            st.error("Please provide a valid Groq API Key in the sidebar to perform the search.")
        if not query:
            st.error("Please enter a search query or URL.")

def summarize_url(url, api_key, comprehension_grade, temperature):
    if not validate_api_key(api_key):
        return {"title": "API Key Required", "url": url, "description": "A valid Groq API key is required to summarize content. Please enter it in the sidebar."}
    
    summary_length = st.session_state.summary_length
    try:
        agent = Web_Agent(
            api_key,
            num_results=1,
            max_tokens=4096,
            comprehension_grade=comprehension_grade,
            temperature=temperature,
            summary_length=summary_length
        )
        log_debug(f"Web_Agent initialized for URL summary with comprehension grade: {comprehension_grade}, temperature: {temperature}, and summary_length: {summary_length}")
        summary_result = agent.process_request(url)
        if summary_result and len(summary_result) > 0:
            return summary_result[0]
        else:
            return {"title": "Summary Error", "url": url, "description": "Unable to generate summary."}
    except Exception as e:
        log_debug(f"Error in summarize_url: {str(e)}")
        return {"title": "Summary Error", "url": url, "description": f"Error generating summary: {str(e)}"}

def display_results(results, json_format=False, api_key=None):
    log_debug(f"display_results called with {len(results)} results")
    
    if results:
        st.markdown("---")
        
        if json_format:
            st.json(results)
        else:
            for index, result in enumerate(results):
                log_debug(f"Displaying result {index}: {result['url']}")
                
                col1, col2 = st.columns([0.9, 0.1])
                with col1:
                    st.markdown(f"#### [{result['title']}]({result['url']})")
                with col2:
                    # Use a combination of index and URL to create a unique key
                    summary_button = st.button("📝", key=f"summary_{index}_{result['url']}", help="Summarize")
                
                # Determine if this is a news search result
                is_news_search = 'timestamp' in result
                
                if is_news_search:
                    # For news search, extract root domain from URL
                    ext = tldextract.extract(result['url'])
                    source = f"{ext.domain}.{ext.suffix}"
                    st.markdown(f"*Source: {source}*")
                    st.markdown(f"*Published: {result['timestamp']}*")
                else:
                    # For web search, use the original source if available
                    source = result.get('source')
                    if source and source != 'Unknown':
                        st.markdown(f"*Source: {source}*")
                    else:
                        # Fallback to domain extraction if source is not available or Unknown
                        ext = tldextract.extract(result['url'])
                        source = f"{ext.domain}.{ext.suffix}"
                        st.markdown(f"*Source: {source}*")
                
                st.markdown(result['description'])
                
                if summary_button:
                    with st.spinner("Generating summary..."):
                        summary = summarize_url(result['url'], api_key, st.session_state.comprehension_grade, st.session_state.temperature)
                        st.markdown("---")
                        st.markdown(f"##### Summary:<br/>{summary['title']}", unsafe_allow_html=True)
                        st.markdown(f"*Source: [{summary['url']}]({summary['url']})*")
                        st.markdown(summary['description'])
                        st.markdown("---")
                
                st.markdown("---")  # Add a separator between results

    else:
        st.markdown("No results found.")

def create_api_app(api_key_arg: str = None, default_num_results: int = 10, default_max_tokens: int = 4096, default_summary_length: int = 300):
    app = Flask(__name__)

    @app.route('/search', methods=['POST'])
    def api_search():
        # Check for API key in Authorization header
        auth_header = request.headers.get('Authorization')
        if auth_header and auth_header.startswith('Bearer '):
            api_key = auth_header.split('Bearer ')[1]
        else:
            # Fallback to environment variable if no Authorization header
            api_key = api_key_arg or os.getenv('GROQ_API_KEY')

        if not api_key:
            return jsonify({"error": "No API key provided. Please include it in the Authorization header as 'Bearer YOUR_API_KEY' or set it as an environment variable."}), 401

        data = request.json
        query = data.get('query')
        num_results = data.get('num_results', default_num_results)
        max_tokens = data.get('max_tokens', default_max_tokens)
        summary_length = data.get('summary_length', default_summary_length)
        model = data.get('model', 'llama3-8b-8192')
        temperature = data.get('temperature', 0.0)
        comprehension_grade = data.get('comprehension_grade', 8)
        search_type = data.get('search_type', 'web').lower()
        custom_prompt = data.get('custom_prompt')
        
        if not query:
            return jsonify({"error": "No query provided"}), 400

        log_debug(f"API search endpoint hit with query: {query}, num_results: {num_results}, summary_length: {summary_length}, model: {model}, max_tokens: {max_tokens}, temperature: {temperature}, comprehension_grade: {comprehension_grade}, search_type: {search_type}, custom_prompt: {custom_prompt}")
        
        try:
            agent = Web_Agent(
                api_key, 
                num_results=num_results, 
                max_tokens=max_tokens, 
                model=model,
                temperature=temperature,
                comprehension_grade=comprehension_grade,
                summary_length=summary_length
            )

            if agent._is_image_url(query):
                results = agent._process_image_request(query, custom_prompt)
            elif search_type == 'web':
                results = agent.process_request(query)
            elif search_type == 'news':
                news_agent = News_Agent(
                    api_key, 
                    num_results=num_results,
                    max_tokens=max_tokens, 
                    model=model,
                    temperature=temperature,
                    comprehension_grade=comprehension_grade
                )
                results = news_agent.process_request(query)
            else:
                return jsonify({"error": "Invalid search type. Use 'web' or 'news'."}), 400

            return jsonify(results)
        
        except Exception as e:
            log_debug(f"Error in API search: {str(e)}")
            return jsonify({"error": str(e)}), 500

    return app

if __name__ == "__main__":
    parser = argparse.ArgumentParser(description="Run Groqqle application.")
    parser.add_argument('mode', nargs='?', default='app', choices=['app', 'api'], help='Run mode: "app" for Streamlit app, "api" for Flask API server')
    parser.add_argument('--api_key', type=str, help='The API key for Groq.')
    parser.add_argument('--num_results', type=int, default=10, help='Number of results to return.')
    parser.add_argument('--max_tokens', type=int, default=4096, help='Maximum number of tokens for the response.')
    parser.add_argument('--port', type=int, default=5000, help='Port number for the API server (only used in API mode).')
    parser.add_argument('--default_summary_length', type=int, default=300, help='Default summary length in words.')
    args = parser.parse_args()

    if args.mode == 'app':
        log_debug("Running in app mode")
        main(args.api_key, args.num_results, args.max_tokens, args.default_summary_length)
    elif args.mode == 'api':
        log_debug(f"Running in API mode on port {args.port}")
        app = create_api_app(args.api_key, args.num_results, args.max_tokens, args.default_summary_length)

        def print_startup_message():
            print(f"\nGroqqle API is now running!")
            print(f"Send POST requests to: http://localhost:{args.port}/search")
            print("\nExample POST request body (JSON):")
            print('''
            {
                "query": "latest developments in AI",
                "num_results": 5,
                "max_tokens": 4096,
                "summary_length": 200,
                "model": "llama3-8b-8192",
                "temperature": 0.0,
                "comprehension_grade": 8,
                "search_type": "web"  // Use "web" for web search or "news" for news search
            }
            ''')

        # Only print the startup message once
        print_startup_message()

        # Run the Flask app without debug mode
        app.run(host='0.0.0.0', port=args.port)<|MERGE_RESOLUTION|>--- conflicted
+++ resolved
@@ -90,7 +90,6 @@
     if 'groq_api_key' in st.session_state:
         log_debug("API key retrieved from session state")
         return st.session_state.groq_api_key
-<<<<<<< HEAD
     
     return None
 
@@ -105,19 +104,6 @@
     # This is a placeholder function. In a real-world scenario, you'd want to
     # make a test call to the Groq API to validate the key.
     return bool(api_key) and len(api_key) > 10
-=======
-    else:
-        st.write("To run Groqqle locally, you need to set up a Groq API key. You can get one by signing up at [Groq](https://groq.com/).")
-        st.warning("Groq API Key not found. Please enter your API key below (or enter 'NONE' to use Groqqle without AI):")
-        api_key = st.text_input("Groq API Key", type="password", key="api_key_input")
-        if api_key:
-            st.session_state.groq_api_key = api_key
-            st.session_state.api_key_source = 'manual'
-            st.session_state.models = fetch_groq_models(api_key)  # Fetch models after API key is entered
-            st.success("API key saved. The page will refresh momentarily.")
-            st.rerun()
-        return api_key
->>>>>>> fbe932fe
 
 def extract_url_and_prompt(query: str):
     # Regular expression to find URLs in the query
